--- conflicted
+++ resolved
@@ -1,8 +1,3 @@
-<<<<<<< HEAD
-# Pk
-
-Status: Make it work phase.
-=======
 # Pubky
 
 > The Web, long centralized, must decentralize; Long decentralized, must centralize.
@@ -10,5 +5,4 @@
 > [!WARNING]  
 > Pubky is still under heavy development and should be considered an alpha software.
 > 
-> Features might be added, removed, or changed. Data might be lost.
->>>>>>> 7c6d961e
+> Features might be added, removed, or changed. Data might be lost.