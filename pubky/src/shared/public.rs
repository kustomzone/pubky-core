use bytes::Bytes;

use pkarr::PublicKey;
use reqwest::{Method, StatusCode};
use url::Url;

use crate::{
    error::{Error, Result},
    PubkyClient,
};

use super::{list_builder::ListBuilder, pkarr::Endpoint};

impl PubkyClient {
    pub(crate) async fn inner_put<T: TryInto<Url>>(&self, url: T, content: &[u8]) -> Result<()> {
        let url = self.pubky_to_http(url).await?;

        let response = self
            .inner_request(Method::PUT, url)
            .await
            .body(content.to_owned())
            .send()
            .await?;

        response.error_for_status()?;

        Ok(())
    }

    pub(crate) async fn inner_get<T: TryInto<Url>>(&self, url: T) -> Result<Option<Bytes>> {
        let url = self.pubky_to_http(url).await?;

        let response = self.inner_request(Method::GET, url).await.send().await?;

        if response.status() == StatusCode::NOT_FOUND {
            return Ok(None);
        }

        response.error_for_status_ref()?;

        // TODO: bail on too large files.
        let bytes = response.bytes().await?;

        Ok(Some(bytes))
    }

    pub(crate) async fn inner_delete<T: TryInto<Url>>(&self, url: T) -> Result<()> {
        let url = self.pubky_to_http(url).await?;

        let response = self.inner_request(Method::DELETE, url).await.send().await?;

        response.error_for_status_ref()?;

        Ok(())
    }

    pub(crate) fn inner_list<T: TryInto<Url>>(&self, url: T) -> Result<ListBuilder> {
        Ok(ListBuilder::new(
            self,
            url.try_into().map_err(|_| Error::InvalidUrl)?,
        ))
    }

    pub(crate) async fn pubky_to_http<T: TryInto<Url>>(&self, url: T) -> Result<Url> {
        let original_url: Url = url.try_into().map_err(|_| Error::InvalidUrl)?;

        let pubky = original_url
            .host_str()
            .ok_or(Error::Generic("Missing Pubky Url host".to_string()))?;

        if let Ok(public_key) = PublicKey::try_from(pubky) {
            let Endpoint { mut url, .. } = self.resolve_pubky_homeserver(&public_key).await?;

            // TODO: remove if we move to subdomains instead of paths.
            if original_url.scheme() == "pubky" {
                let path = original_url.path_segments();

                let mut split = url.path_segments_mut().unwrap();
                split.push(pubky);
                if let Some(segments) = path {
                    for segment in segments {
                        split.push(segment);
                    }
                }
                drop(split);
            }

            return Ok(url);
        }

        Ok(original_url)
    }
}

#[cfg(test)]
mod tests {

    use core::panic;

    use crate::*;

    use bytes::Bytes;
    use pkarr::{mainline::Testnet, Keypair};
    use pubky_homeserver::Homeserver;
    use reqwest::{Method, StatusCode};

    #[tokio::test]
    async fn put_get_delete() {
        let testnet = Testnet::new(10).unwrap();
        let server = Homeserver::start_test(&testnet).await.unwrap();

        let client = PubkyClient::test(&testnet);

        let keypair = Keypair::random();

        client.signup(&keypair, &server.public_key()).await.unwrap();

        let url = format!("pubky://{}/pub/foo.txt", keypair.public_key());
        let url = url.as_str();

        client.put(url, &[0, 1, 2, 3, 4]).await.unwrap();

        let response = client.get(url).await.unwrap().unwrap();

        assert_eq!(response, bytes::Bytes::from(vec![0, 1, 2, 3, 4]));

        client.delete(url).await.unwrap();

        let response = client.get(url).await.unwrap();

        assert_eq!(response, None);
    }

    #[tokio::test]
    async fn unauthorized_put_delete() {
        let testnet = Testnet::new(10).unwrap();
        let server = Homeserver::start_test(&testnet).await.unwrap();

        let client = PubkyClient::test(&testnet);

        let keypair = Keypair::random();

        client.signup(&keypair, &server.public_key()).await.unwrap();

        let public_key = keypair.public_key();

        let url = format!("pubky://{public_key}/pub/foo.txt");
        let url = url.as_str();

        let other_client = PubkyClient::test(&testnet);
        {
            let other = Keypair::random();

            // TODO: remove extra client after switching to subdomains.
            other_client
                .signup(&other, &server.public_key())
                .await
                .unwrap();

            let response = other_client.put(url, &[0, 1, 2, 3, 4]).await;

            match response {
                Err(Error::Reqwest(error)) => {
                    assert!(error.status() == Some(StatusCode::UNAUTHORIZED))
                }
                _ => {
                    panic!("expected error StatusCode::UNAUTHORIZED")
                }
            }
        }

        client.put(url, &[0, 1, 2, 3, 4]).await.unwrap();

        {
            let other = Keypair::random();

            // TODO: remove extra client after switching to subdomains.
            other_client
                .signup(&other, &server.public_key())
                .await
                .unwrap();

            let response = other_client.delete(url).await;

            match response {
                Err(Error::Reqwest(error)) => {
                    assert!(error.status() == Some(StatusCode::UNAUTHORIZED))
                }
                _ => {
                    panic!("expected error StatusCode::UNAUTHORIZED")
                }
            }
        }

        let response = client.get(url).await.unwrap().unwrap();

        assert_eq!(response, bytes::Bytes::from(vec![0, 1, 2, 3, 4]));
    }

    #[tokio::test]
    async fn list() {
        let testnet = Testnet::new(10).unwrap();
        let server = Homeserver::start_test(&testnet).await.unwrap();

        let client = PubkyClient::test(&testnet);

        let keypair = Keypair::random();

        client.signup(&keypair, &server.public_key()).await.unwrap();

        let pubky = keypair.public_key();

        let urls = vec![
            format!("pubky://{pubky}/pub/a.wrong/a.txt"),
            format!("pubky://{pubky}/pub/example.com/a.txt"),
            format!("pubky://{pubky}/pub/example.com/b.txt"),
            format!("pubky://{pubky}/pub/example.com/cc-nested/z.txt"),
            format!("pubky://{pubky}/pub/example.wrong/a.txt"),
            format!("pubky://{pubky}/pub/example.com/c.txt"),
            format!("pubky://{pubky}/pub/example.com/d.txt"),
            format!("pubky://{pubky}/pub/z.wrong/a.txt"),
        ];

        for url in urls {
            client.put(url.as_str(), &[0]).await.unwrap();
        }

        let url = format!("pubky://{pubky}/pub/example.com/extra");
        let url = url.as_str();

        {
            let list = client.list(url).unwrap().send().await.unwrap();

            assert_eq!(
                list,
                vec![
                    format!("pubky://{pubky}/pub/example.com/a.txt"),
                    format!("pubky://{pubky}/pub/example.com/b.txt"),
                    format!("pubky://{pubky}/pub/example.com/c.txt"),
                    format!("pubky://{pubky}/pub/example.com/cc-nested/z.txt"),
                    format!("pubky://{pubky}/pub/example.com/d.txt"),
                ],
                "normal list with no limit or cursor"
            );
        }

        {
            let list = client.list(url).unwrap().limit(2).send().await.unwrap();

            assert_eq!(
                list,
                vec![
                    format!("pubky://{pubky}/pub/example.com/a.txt"),
                    format!("pubky://{pubky}/pub/example.com/b.txt"),
                ],
                "normal list with limit but no cursor"
            );
        }

        {
            let list = client
                .list(url)
                .unwrap()
                .limit(2)
                .cursor("a.txt")
                .send()
                .await
                .unwrap();

            assert_eq!(
                list,
                vec![
                    format!("pubky://{pubky}/pub/example.com/b.txt"),
                    format!("pubky://{pubky}/pub/example.com/c.txt"),
                ],
                "normal list with limit and a file cursor"
            );
        }

        {
            let list = client
                .list(url)
                .unwrap()
                .limit(2)
                .cursor("cc-nested/")
                .send()
                .await
                .unwrap();

            assert_eq!(
                list,
                vec![
                    format!("pubky://{pubky}/pub/example.com/cc-nested/z.txt"),
                    format!("pubky://{pubky}/pub/example.com/d.txt"),
                ],
                "normal list with limit and a directory cursor"
            );
        }

        {
            let list = client
                .list(url)
                .unwrap()
                .limit(2)
                .cursor(&format!("pubky://{pubky}/pub/example.com/a.txt"))
                .send()
                .await
                .unwrap();

            assert_eq!(
                list,
                vec![
                    format!("pubky://{pubky}/pub/example.com/b.txt"),
                    format!("pubky://{pubky}/pub/example.com/c.txt"),
                ],
                "normal list with limit and a full url cursor"
            );
        }

        {
            let list = client
                .list(url)
                .unwrap()
                .limit(2)
                .cursor("/a.txt")
                .send()
                .await
                .unwrap();

            assert_eq!(
                list,
                vec![
                    format!("pubky://{pubky}/pub/example.com/b.txt"),
                    format!("pubky://{pubky}/pub/example.com/c.txt"),
                ],
                "normal list with limit and a leading / cursor"
            );
        }

        {
            let list = client
                .list(url)
                .unwrap()
                .reverse(true)
                .send()
                .await
                .unwrap();

            assert_eq!(
                list,
                vec![
                    format!("pubky://{pubky}/pub/example.com/d.txt"),
                    format!("pubky://{pubky}/pub/example.com/cc-nested/z.txt"),
                    format!("pubky://{pubky}/pub/example.com/c.txt"),
                    format!("pubky://{pubky}/pub/example.com/b.txt"),
                    format!("pubky://{pubky}/pub/example.com/a.txt"),
                ],
                "reverse list with no limit or cursor"
            );
        }

        {
            let list = client
                .list(url)
                .unwrap()
                .reverse(true)
                .limit(2)
                .send()
                .await
                .unwrap();

            assert_eq!(
                list,
                vec![
                    format!("pubky://{pubky}/pub/example.com/d.txt"),
                    format!("pubky://{pubky}/pub/example.com/cc-nested/z.txt"),
                ],
                "reverse list with limit but no cursor"
            );
        }

        {
            let list = client
                .list(url)
                .unwrap()
                .reverse(true)
                .limit(2)
                .cursor("d.txt")
                .send()
                .await
                .unwrap();

            assert_eq!(
                list,
                vec![
                    format!("pubky://{pubky}/pub/example.com/cc-nested/z.txt"),
                    format!("pubky://{pubky}/pub/example.com/c.txt"),
                ],
                "reverse list with limit and cursor"
            );
        }
    }

    #[tokio::test]
    async fn list_shallow() {
        let testnet = Testnet::new(10).unwrap();
        let server = Homeserver::start_test(&testnet).await.unwrap();

        let client = PubkyClient::test(&testnet);

        let keypair = Keypair::random();

        client.signup(&keypair, &server.public_key()).await.unwrap();

        let pubky = keypair.public_key();

        let urls = vec![
            format!("pubky://{pubky}/pub/a.com/a.txt"),
            format!("pubky://{pubky}/pub/example.com/a.txt"),
            format!("pubky://{pubky}/pub/example.com/b.txt"),
            format!("pubky://{pubky}/pub/example.com/c.txt"),
            format!("pubky://{pubky}/pub/example.com/d.txt"),
            format!("pubky://{pubky}/pub/example.con/d.txt"),
            format!("pubky://{pubky}/pub/example.con"),
            format!("pubky://{pubky}/pub/file"),
            format!("pubky://{pubky}/pub/file2"),
            format!("pubky://{pubky}/pub/z.com/a.txt"),
        ];

        for url in urls {
            client.put(url.as_str(), &[0]).await.unwrap();
        }

        let url = format!("pubky://{pubky}/pub/");
        let url = url.as_str();

        {
            let list = client
                .list(url)
                .unwrap()
                .shallow(true)
                .send()
                .await
                .unwrap();

            assert_eq!(
                list,
                vec![
                    format!("pubky://{pubky}/pub/a.com/"),
                    format!("pubky://{pubky}/pub/example.com/"),
                    format!("pubky://{pubky}/pub/example.con"),
                    format!("pubky://{pubky}/pub/example.con/"),
                    format!("pubky://{pubky}/pub/file"),
                    format!("pubky://{pubky}/pub/file2"),
                    format!("pubky://{pubky}/pub/z.com/"),
                ],
                "normal list shallow"
            );
        }

        {
            let list = client
                .list(url)
                .unwrap()
                .shallow(true)
                .limit(2)
                .send()
                .await
                .unwrap();

            assert_eq!(
                list,
                vec![
                    format!("pubky://{pubky}/pub/a.com/"),
                    format!("pubky://{pubky}/pub/example.com/"),
                ],
                "normal list shallow with limit but no cursor"
            );
        }

        {
            let list = client
                .list(url)
                .unwrap()
                .shallow(true)
                .limit(2)
                .cursor("example.com/a.txt")
                .send()
                .await
                .unwrap();

            assert_eq!(
                list,
                vec![
                    format!("pubky://{pubky}/pub/example.com/"),
                    format!("pubky://{pubky}/pub/example.con"),
                ],
                "normal list shallow with limit and a file cursor"
            );
        }

        {
            let list = client
                .list(url)
                .unwrap()
                .shallow(true)
                .limit(3)
                .cursor("example.com/")
                .send()
                .await
                .unwrap();

            assert_eq!(
                list,
                vec![
                    format!("pubky://{pubky}/pub/example.con"),
                    format!("pubky://{pubky}/pub/example.con/"),
                    format!("pubky://{pubky}/pub/file"),
                ],
                "normal list shallow with limit and a directory cursor"
            );
        }

        {
            let list = client
                .list(url)
                .unwrap()
                .reverse(true)
                .shallow(true)
                .send()
                .await
                .unwrap();

            assert_eq!(
                list,
                vec![
                    format!("pubky://{pubky}/pub/z.com/"),
                    format!("pubky://{pubky}/pub/file2"),
                    format!("pubky://{pubky}/pub/file"),
                    format!("pubky://{pubky}/pub/example.con/"),
                    format!("pubky://{pubky}/pub/example.con"),
                    format!("pubky://{pubky}/pub/example.com/"),
                    format!("pubky://{pubky}/pub/a.com/"),
                ],
                "reverse list shallow"
            );
        }

        {
            let list = client
                .list(url)
                .unwrap()
                .reverse(true)
                .shallow(true)
                .limit(2)
                .send()
                .await
                .unwrap();

            assert_eq!(
                list,
                vec![
                    format!("pubky://{pubky}/pub/z.com/"),
                    format!("pubky://{pubky}/pub/file2"),
                ],
                "reverse list shallow with limit but no cursor"
            );
        }

        {
            let list = client
                .list(url)
                .unwrap()
                .shallow(true)
                .reverse(true)
                .limit(2)
                .cursor("file2")
                .send()
                .await
                .unwrap();

            assert_eq!(
                list,
                vec![
                    format!("pubky://{pubky}/pub/file"),
                    format!("pubky://{pubky}/pub/example.con/"),
                ],
                "reverse list shallow with limit and a file cursor"
            );
        }

        {
            let list = client
                .list(url)
                .unwrap()
                .shallow(true)
                .reverse(true)
                .limit(2)
                .cursor("example.con/")
                .send()
                .await
                .unwrap();

            assert_eq!(
                list,
                vec![
                    format!("pubky://{pubky}/pub/example.con"),
                    format!("pubky://{pubky}/pub/example.com/"),
                ],
                "reverse list shallow with limit and a directory cursor"
            );
        }
    }

    #[tokio::test]
    async fn list_events() {
        let testnet = Testnet::new(10).unwrap();
        let server = Homeserver::start_test(&testnet).await.unwrap();

        let client = PubkyClient::test(&testnet);

        let keypair = Keypair::random();

        client.signup(&keypair, &server.public_key()).await.unwrap();

        let pubky = keypair.public_key();

        let urls = vec![
            format!("pubky://{pubky}/pub/a.com/a.txt"),
            format!("pubky://{pubky}/pub/example.com/a.txt"),
            format!("pubky://{pubky}/pub/example.com/b.txt"),
            format!("pubky://{pubky}/pub/example.com/c.txt"),
            format!("pubky://{pubky}/pub/example.com/d.txt"),
            format!("pubky://{pubky}/pub/example.con/d.txt"),
            format!("pubky://{pubky}/pub/example.con"),
            format!("pubky://{pubky}/pub/file"),
            format!("pubky://{pubky}/pub/file2"),
            format!("pubky://{pubky}/pub/z.com/a.txt"),
        ];

        for url in urls {
            client.put(url.as_str(), &[0]).await.unwrap();
            client.delete(url.as_str()).await.unwrap();
        }

        let feed_url = format!("http://localhost:{}/events/", server.port());
        let feed_url = feed_url.as_str();

        let client = PubkyClient::test(&testnet);

        let cursor;

        {
            let response = client
                .request(Method::GET, format!("{feed_url}?limit=10"))
                .send()
                .await
                .unwrap();

            let text = response.text().await.unwrap();
            let lines = text.split('\n').collect::<Vec<_>>();

            cursor = lines.last().unwrap().split(" ").last().unwrap().to_string();

            assert_eq!(
                lines,
                vec![
                    format!("PUT pubky://{pubky}/pub/a.com/a.txt"),
                    format!("DEL pubky://{pubky}/pub/a.com/a.txt"),
                    format!("PUT pubky://{pubky}/pub/example.com/a.txt"),
                    format!("DEL pubky://{pubky}/pub/example.com/a.txt"),
                    format!("PUT pubky://{pubky}/pub/example.com/b.txt"),
                    format!("DEL pubky://{pubky}/pub/example.com/b.txt"),
                    format!("PUT pubky://{pubky}/pub/example.com/c.txt"),
                    format!("DEL pubky://{pubky}/pub/example.com/c.txt"),
                    format!("PUT pubky://{pubky}/pub/example.com/d.txt"),
                    format!("DEL pubky://{pubky}/pub/example.com/d.txt"),
                    format!("cursor: {cursor}",)
                ]
            );
        }

        {
            let response = client
                .request(Method::GET, format!("{feed_url}?limit=10&cursor={cursor}"))
                .send()
                .await
                .unwrap();

            let text = response.text().await.unwrap();
            let lines = text.split('\n').collect::<Vec<_>>();

            assert_eq!(
                lines,
                vec![
                    format!("PUT pubky://{pubky}/pub/example.con/d.txt"),
                    format!("DEL pubky://{pubky}/pub/example.con/d.txt"),
                    format!("PUT pubky://{pubky}/pub/example.con"),
                    format!("DEL pubky://{pubky}/pub/example.con"),
                    format!("PUT pubky://{pubky}/pub/file"),
                    format!("DEL pubky://{pubky}/pub/file"),
                    format!("PUT pubky://{pubky}/pub/file2"),
                    format!("DEL pubky://{pubky}/pub/file2"),
                    format!("PUT pubky://{pubky}/pub/z.com/a.txt"),
                    format!("DEL pubky://{pubky}/pub/z.com/a.txt"),
                    lines.last().unwrap().to_string()
                ]
            )
        }
    }

    #[tokio::test]
    async fn read_after_event() {
        let testnet = Testnet::new(10).unwrap();
        let server = Homeserver::start_test(&testnet).await.unwrap();

        let client = PubkyClient::test(&testnet);

        let keypair = Keypair::random();

        client.signup(&keypair, &server.public_key()).await.unwrap();

        let pubky = keypair.public_key();

        let url = format!("pubky://{pubky}/pub/a.com/a.txt");

        client.put(url.as_str(), &[0]).await.unwrap();

        let feed_url = format!("http://localhost:{}/events/", server.port());
        let feed_url = feed_url.as_str();

        let client = PubkyClient::test(&testnet);

        {
            let response = client
                .request(Method::GET, format!("{feed_url}?limit=10"))
                .send()
                .await
                .unwrap();

            let text = response.text().await.unwrap();
            let lines = text.split('\n').collect::<Vec<_>>();

            let cursor = lines.last().unwrap().split(" ").last().unwrap().to_string();

            assert_eq!(
                lines,
                vec![
                    format!("PUT pubky://{pubky}/pub/a.com/a.txt"),
                    format!("cursor: {cursor}",)
                ]
            );
        }

<<<<<<< HEAD
        let get = client.get(url.as_str()).await.unwrap().unwrap();

        assert_eq!(get.as_ref(), &[0]);
=======
        let resolved = client.get(url.as_str()).await.unwrap().unwrap();

        assert_eq!(&resolved[..], &[0]);
>>>>>>> 0d8030f7
    }

    #[tokio::test]
    async fn dont_delete_shared_blobs() {
        let testnet = Testnet::new(10).unwrap();
        let homeserver = Homeserver::start_test(&testnet).await.unwrap();
        let client = PubkyClient::test(&testnet);

        let homeserver_pubky = homeserver.public_key();

        let user_1 = Keypair::random();
        let user_2 = Keypair::random();

        client.signup(&user_1, &homeserver_pubky).await.unwrap();
        client.signup(&user_2, &homeserver_pubky).await.unwrap();

        let user_1_id = user_1.public_key();
        let user_2_id = user_2.public_key();

        let url_1 = format!("pubky://{user_1_id}/pub/pubky.app/file/file_1");
        let url_2 = format!("pubky://{user_2_id}/pub/pubky.app/file/file_1");

        let file = vec![1];
        client.put(url_1.as_str(), &file).await.unwrap();
        client.put(url_2.as_str(), &file).await.unwrap();

        // Delete file 1
        client.delete(url_1.as_str()).await.unwrap();

        let blob = client.get(url_2.as_str()).await.unwrap().unwrap();

        assert_eq!(blob, file);

        let feed_url = format!("http://localhost:{}/events/", homeserver.port());

        let response = client
<<<<<<< HEAD
            .request(Method::GET, format!("{feed_url}"))
=======
            .request(Method::GET, feed_url.as_str().try_into().unwrap())
>>>>>>> 0d8030f7
            .send()
            .await
            .unwrap();

        let text = response.text().await.unwrap();
        let lines = text.split('\n').collect::<Vec<_>>();

        assert_eq!(
            lines,
            vec![
                format!("PUT pubky://{user_1_id}/pub/pubky.app/file/file_1",),
                format!("PUT pubky://{user_2_id}/pub/pubky.app/file/file_1",),
                format!("DEL pubky://{user_1_id}/pub/pubky.app/file/file_1",),
                lines.last().unwrap().to_string()
            ]
        )
    }

    #[tokio::test]
    async fn stream() {
        // TODO: test better streaming API

        let testnet = Testnet::new(10);
        let server = Homeserver::start_test(&testnet).await.unwrap();

        let client = PubkyClient::test(&testnet);

        let keypair = Keypair::random();

        client.signup(&keypair, &server.public_key()).await.unwrap();

        let url = format!("pubky://{}/pub/foo.txt", keypair.public_key());
        let url = url.as_str();

        let bytes = Bytes::from(vec![0; 1024 * 1024]);

        client.put(url, &bytes).await.unwrap();

        let response = client.get(url).await.unwrap().unwrap();

        assert_eq!(response, bytes);

        client.delete(url).await.unwrap();

        let response = client.get(url).await.unwrap();

        assert_eq!(response, None);
    }
}<|MERGE_RESOLUTION|>--- conflicted
+++ resolved
@@ -752,15 +752,9 @@
             );
         }
 
-<<<<<<< HEAD
-        let get = client.get(url.as_str()).await.unwrap().unwrap();
+        let get = client.get(url).await.unwrap().unwrap();
 
         assert_eq!(get.as_ref(), &[0]);
-=======
-        let resolved = client.get(url.as_str()).await.unwrap().unwrap();
-
-        assert_eq!(&resolved[..], &[0]);
->>>>>>> 0d8030f7
     }
 
     #[tokio::test]
@@ -797,11 +791,7 @@
         let feed_url = format!("http://localhost:{}/events/", homeserver.port());
 
         let response = client
-<<<<<<< HEAD
             .request(Method::GET, format!("{feed_url}"))
-=======
-            .request(Method::GET, feed_url.as_str().try_into().unwrap())
->>>>>>> 0d8030f7
             .send()
             .await
             .unwrap();
