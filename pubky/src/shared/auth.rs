--- conflicted
+++ resolved
@@ -287,17 +287,11 @@
         // Third party app side
         let capabilities: Capabilities =
             "/pub/pubky.app/:rw,/pub/foo.bar/file:r".try_into().unwrap();
-<<<<<<< HEAD
+      
         let client = Client::test(&testnet);
 
         let (pubkyauth_url, pubkyauth_response) =
             client.auth_request(http_relay_url, &capabilities).unwrap();
-=======
-        let client = PubkyClient::test(&testnet);
-        let (pubkyauth_url, pubkyauth_response) = client
-            .auth_request("https://httprelay.staging.pubky.app/link/", &capabilities)
-            .unwrap();
->>>>>>> cf1855d0
 
         // Authenticator side
         {
