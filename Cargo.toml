[workspace]
<<<<<<< HEAD
members = [ 
  "common",
  "homeserver",
  "kytz",
  "mast", 
  "sdk",
]
=======
members = [ "pubky","pubky-*"]
>>>>>>> 7c6d961e

# See: https://github.com/rust-lang/rust/issues/90148#issuecomment-949194352
resolver = "2"

[profile.release]
lto = true
opt-level = 'z'<|MERGE_RESOLUTION|>--- conflicted
+++ resolved
@@ -1,15 +1,5 @@
 [workspace]
-<<<<<<< HEAD
-members = [ 
-  "common",
-  "homeserver",
-  "kytz",
-  "mast", 
-  "sdk",
-]
-=======
 members = [ "pubky","pubky-*"]
->>>>>>> 7c6d961e
 
 # See: https://github.com/rust-lang/rust/issues/90148#issuecomment-949194352
 resolver = "2"
